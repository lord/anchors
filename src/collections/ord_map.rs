use crate::expert::{Anchor, Engine};
use im::ordmap::DiffItem;
use im::OrdMap;

pub type Dict<K, V> = OrdMap<K, V>;

impl<E: Engine, K: Ord + Clone + PartialEq + 'static, V: Clone + PartialEq + 'static>
    Anchor<Dict<K, V>, E>
{
<<<<<<< HEAD
    #[track_caller]
    pub fn filter<F: FnMut(&K, &V) -> bool + 'static>(&self, mut f: F) -> Anchor<Dict<K, V>, E> {
        self.filter_map(move |k, v| if f(k, v) { Some(v.clone()) } else { None })
    }

    // TODO rlord: fix this name god

    #[track_caller]

    pub fn map_<F: FnMut(&K, &V) -> T + 'static, T: Clone + PartialEq + 'static>(
=======
    // TODO MERGE FN
    pub fn inner_filter<F: FnMut(&K, &V) -> bool + 'static>(&self, mut f: F) -> Anchor<Dict<K, V>, E> {
        self.inner_filter_map(move |k, v| if f(k, v) { Some(v.clone()) } else { None })
    }

    pub fn inner_map<F: FnMut(&K, &V) -> T + 'static, T: Clone + PartialEq + 'static>(
>>>>>>> f5cedbe3
        &self,
        mut f: F,
    ) -> Anchor<Dict<K, T>, E> {
        self.inner_filter_map(move |k, v| Some(f(k, v)))
    }

<<<<<<< HEAD
    /// FOOBAR
    #[track_caller]
    pub fn filter_map<F: FnMut(&K, &V) -> Option<T> + 'static, T: Clone + PartialEq + 'static>(
=======
    pub fn inner_filter_map<F: FnMut(&K, &V) -> Option<T> + 'static, T: Clone + PartialEq + 'static>(
>>>>>>> f5cedbe3
        &self,
        mut f: F,
    ) -> Anchor<Dict<K, T>, E> {
        self.inner_unordered_fold(Dict::new(), move |out, diff_item| {
            match diff_item {
                DiffItem::Add(k, v) => {
                    if let Some(new) = f(k, v) {
                        out.insert(k.clone(), new);
                        return true;
                    }
                }
                DiffItem::Update {
                    new: (k, v),
                    old: _,
                } => {
                    if let Some(new) = f(k, v) {
                        out.insert(k.clone(), new);
                        return true;
                    } else if out.contains_key(k) {
                        out.remove(k);
                        return true;
                    }
                }
                DiffItem::Remove(k, _v) => {
                    out.remove(k);
                    return true;
                }
            }
            false
        })
    }
<<<<<<< HEAD
    #[track_caller]
    pub fn unordered_fold<
=======

    pub fn inner_unordered_fold<
>>>>>>> f5cedbe3
        T: PartialEq + Clone + 'static,
        F: for<'a> FnMut(&mut T, DiffItem<'a, K, V>) -> bool + 'static,
    >(
        &self,
        initial_state: T,
        mut f: F,
    ) -> Anchor<T, E> {
        let mut last_observation = Dict::new();
        self.map_mut(initial_state, move |mut out, this| {
            let mut did_update = false;
            for item in last_observation.diff(this) {
                if f(&mut out, item) {
                    did_update = true;
                }
            }
            last_observation = this.clone();
            did_update
        })
    }
}

#[cfg(test)]
mod test {
    use super::*;
    #[test]
    fn test_filter() {
        let mut engine = crate::singlethread::Engine::new();
        let mut dict = Dict::new();
        let a = crate::expert::Var::new(dict.clone());
        let b = a.watch().inner_filter(|_, n| *n > 10);
        let b_out = engine.get(&b);
        assert_eq!(0, b_out.len());

        dict.insert("a".to_string(), 1);
        dict.insert("b".to_string(), 23);
        dict.insert("c".to_string(), 5);
        dict.insert("d".to_string(), 24);
        a.set(dict.clone());
        let b_out = engine.get(&b);
        assert_eq!(2, b_out.len());
        assert_eq!(Some(&23), b_out.get("b"));
        assert_eq!(Some(&24), b_out.get("d"));

        dict.insert("a".to_string(), 25);
        dict.insert("b".to_string(), 5);
        dict.remove("d");
        dict.insert("e".to_string(), 50);
        a.set(dict.clone());
        let b_out = engine.get(&b);
        assert_eq!(2, b_out.len());
        assert_eq!(Some(&25), b_out.get("a"));
        assert_eq!(Some(&50), b_out.get("e"));
    }

    #[test]
    fn test_map() {
        let mut engine = crate::singlethread::Engine::new();
        let mut dict = Dict::new();
        let a = crate::expert::Var::new(dict.clone());
        let b = a.watch().inner_map(|_, n| *n + 1);
        let b_out = engine.get(&b);
        assert_eq!(0, b_out.len());

        dict.insert("a".to_string(), 1);
        dict.insert("b".to_string(), 2);
        dict.insert("c".to_string(), 3);
        dict.insert("d".to_string(), 4);
        a.set(dict.clone());
        let b_out = engine.get(&b);
        assert_eq!(4, b_out.len());
        assert_eq!(Some(&2), b_out.get("a"));
        assert_eq!(Some(&3), b_out.get("b"));
        assert_eq!(Some(&4), b_out.get("c"));
        assert_eq!(Some(&5), b_out.get("d"));

        dict.insert("a".to_string(), 10);
        dict.insert("b".to_string(), 11);
        dict.remove("d");
        dict.insert("e".to_string(), 12);
        a.set(dict.clone());
        let b_out = engine.get(&b);
        assert_eq!(4, b_out.len());
        assert_eq!(Some(&11), b_out.get("a"));
        assert_eq!(Some(&12), b_out.get("b"));
        assert_eq!(Some(&4), b_out.get("c"));
        assert_eq!(Some(&13), b_out.get("e"));
    }
}<|MERGE_RESOLUTION|>--- conflicted
+++ resolved
@@ -7,38 +7,19 @@
 impl<E: Engine, K: Ord + Clone + PartialEq + 'static, V: Clone + PartialEq + 'static>
     Anchor<Dict<K, V>, E>
 {
-<<<<<<< HEAD
-    #[track_caller]
-    pub fn filter<F: FnMut(&K, &V) -> bool + 'static>(&self, mut f: F) -> Anchor<Dict<K, V>, E> {
-        self.filter_map(move |k, v| if f(k, v) { Some(v.clone()) } else { None })
-    }
-
-    // TODO rlord: fix this name god
-
-    #[track_caller]
-
-    pub fn map_<F: FnMut(&K, &V) -> T + 'static, T: Clone + PartialEq + 'static>(
-=======
     // TODO MERGE FN
     pub fn inner_filter<F: FnMut(&K, &V) -> bool + 'static>(&self, mut f: F) -> Anchor<Dict<K, V>, E> {
         self.inner_filter_map(move |k, v| if f(k, v) { Some(v.clone()) } else { None })
     }
 
     pub fn inner_map<F: FnMut(&K, &V) -> T + 'static, T: Clone + PartialEq + 'static>(
->>>>>>> f5cedbe3
         &self,
         mut f: F,
     ) -> Anchor<Dict<K, T>, E> {
         self.inner_filter_map(move |k, v| Some(f(k, v)))
     }
 
-<<<<<<< HEAD
-    /// FOOBAR
-    #[track_caller]
-    pub fn filter_map<F: FnMut(&K, &V) -> Option<T> + 'static, T: Clone + PartialEq + 'static>(
-=======
     pub fn inner_filter_map<F: FnMut(&K, &V) -> Option<T> + 'static, T: Clone + PartialEq + 'static>(
->>>>>>> f5cedbe3
         &self,
         mut f: F,
     ) -> Anchor<Dict<K, T>, E> {
@@ -70,13 +51,8 @@
             false
         })
     }
-<<<<<<< HEAD
-    #[track_caller]
-    pub fn unordered_fold<
-=======
 
     pub fn inner_unordered_fold<
->>>>>>> f5cedbe3
         T: PartialEq + Clone + 'static,
         F: for<'a> FnMut(&mut T, DiffItem<'a, K, V>) -> bool + 'static,
     >(
